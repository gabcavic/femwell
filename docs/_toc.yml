--- conflicted
+++ resolved
@@ -37,9 +37,7 @@
     - file: photonics/examples/coupled_mode_theory.py
     - file: photonics/examples/depletion_waveguide.py
     - file: photonics/examples/refinement.py
-<<<<<<< HEAD
     - file: photonics/examples/propagation_loss.py
-=======
     - file: electronics/examples/capacitor.py
 
   - caption: Julia Examples
@@ -50,7 +48,6 @@
     - file: julia/lithium_niobate_phase_shifter.jl
     - file: julia/thermal_simple.jl
     - file: julia/heater_3d.jl
->>>>>>> 4caacef6
 
   - caption: Benchmarks
     chapters:
